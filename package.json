--- conflicted
+++ resolved
@@ -1,10 +1,6 @@
 {
   "name": "colyseus.js",
-<<<<<<< HEAD
-  "version": "0.10.0-alpha-3",
-=======
-  "version": "0.9.16",
->>>>>>> 6958ca73
+  "version": "0.10.0-alpha-4",
   "description": "Multiplayer Game Client for the Browser",
   "keywords": [
     "multiplayer",
@@ -40,12 +36,8 @@
     "@gamestdio/clock": "^1.1.0",
     "@gamestdio/signals": "^1.0.0",
     "@gamestdio/state-listener": "^3.1.0",
-<<<<<<< HEAD
     "@gamestdio/websocket": "^0.3.2",
     "fast-json-patch": "^2.0.7",
-=======
-    "@gamestdio/websocket": "^0.3.0",
->>>>>>> 6958ca73
     "fossil-delta": "^1.0.0",
     "notepack.io": "^2.1.3"
   },
