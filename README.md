<div align="center">
  <a href="https://github.com/colyseus/colyseus">
    <img src="https://github.com/colyseus/colyseus/blob/master/media/header.png?raw=true" />
  </a>
  <br>
  <br>
  <a href="https://npmjs.com/package/colyseus">
    <img src="https://img.shields.io/npm/dm/colyseus.svg?style=for-the-badge&logo=data:image/png;base64,iVBORw0KGgoAAAANSUhEUgAAABAAAAAQCAQAAAC1+jfqAAAABGdBTUEAALGPC/xhBQAAACBjSFJNAAB6JgAAgIQAAPoAAACA6AAAdTAAAOpgAAA6mAAAF3CculE8AAAAAmJLR0QAAKqNIzIAAAAJcEhZcwAADsQAAA7EAZUrDhsAAAAHdElNRQfjAgETESWYxR33AAAAtElEQVQoz4WQMQrCQBRE38Z0QoTcwF4Qg1h4BO0sxGOk80iCtViksrIQRRBTewWxMI1mbELYjYu+4rPMDPtn12ChMT3gavb4US5Jym0tcBIta3oDHv4Gwmr7nC4QAxBrCdzM2q6XqUnm9m9r59h7Rc0n2pFv24k4ttGMUXW+sGELTJjSr7QDKuqLS6UKFChVWWuFkZw9Z2AAvAirKT+JTlppIRnd6XgaP4goefI2Shj++OnjB3tBmHYK8z9zAAAAJXRFWHRkYXRlOmNyZWF0ZQAyMDE5LTAyLTAxVDE4OjE3OjM3KzAxOjAwGQQixQAAACV0RVh0ZGF0ZTptb2RpZnkAMjAxOS0wMi0wMVQxODoxNzozNyswMTowMGhZmnkAAAAZdEVYdFNvZnR3YXJlAHd3dy5pbmtzY2FwZS5vcmeb7jwaAAAAAElFTkSuQmCC">
  </a>
  <a href="https://patreon.com/endel" title="Donate to this project using Patreon">
    <img src="https://img.shields.io/badge/endpoint.svg?url=https%3A%2F%2Fshieldsio-patreon.herokuapp.com%2Fendel&style=for-the-badge" alt="Patreon donate button"/>
  </a>
  <a href="https://discuss.colyseus.io" title="Discuss on Forum">
    <img src="https://img.shields.io/badge/discuss-on%20forum-brightgreen.svg?style=for-the-badge&colorB=0069b8&logo=data:image/png;base64,iVBORw0KGgoAAAANSUhEUgAAABAAAAAQCAQAAAC1+jfqAAAABGdBTUEAALGPC/xhBQAAACBjSFJNAAB6JgAAgIQAAPoAAACA6AAAdTAAAOpgAAA6mAAAF3CculE8AAAAAmJLR0QAAKqNIzIAAAAJcEhZcwAADsQAAA7EAZUrDhsAAAAHdElNRQfjAgETDROxCNUzAAABB0lEQVQoz4WRvyvEARjGP193CnWRH+dHQmGwKZtFGcSmxHAL400GN95ktIpV2dzlLzDJgsGgGNRdDAzoQueS/PgY3HXHyT3T+/Y87/s89UANBKXBdoZo5J6L4K1K5ZxHfnjnlQUf3bKvkgy57a0r9hS3cXfMO1kWJMza++tj3Ac7/LY343x1NA9cNmYMwnSS/SP8JVFuSJmr44iFqvtmpjhmhBCrOOazCesq6H4P3bPBjFoIBydOk2bUA17I080Es+wSZ51B4DIA2zgjSpYcEe44Js01G0XjRcCU+y4ZMrDeLmfc9EnVd5M/o0VMeu6nJZxWJivLmhyw1WHTvrr2b4+2OFqra+ALwouTMDcqmjMAAAAldEVYdGRhdGU6Y3JlYXRlADIwMTktMDItMDFUMTg6MTM6MTkrMDE6MDAC9f6fAAAAJXRFWHRkYXRlOm1vZGlmeQAyMDE5LTAyLTAxVDE4OjEzOjE5KzAxOjAwc6hGIwAAABl0RVh0U29mdHdhcmUAd3d3Lmlua3NjYXBlLm9yZ5vuPBoAAAAASUVORK5CYII=" alt="Discussion forum" />
  </a>
  <a href="https://discord.gg/RY8rRS7">
    <img src="https://img.shields.io/discord/525739117951320081.svg?style=for-the-badge&colorB=7581dc&logo=discord&logoColor=white">
  </a>
  <h3>
<<<<<<< HEAD
     Multiplayer Game Client for JavaScript/TypeScript. <br /><a href="http://colyseus.io/docs/">View documentation</a>
  </h3>
=======
     Multiplayer Game Client for JavaScript/TypeScript. <br /><a href="https://docs.colyseus.io/client-overview/">View documentation</a>
  <h3>
>>>>>>> 6958ca73
</div>

## Platforms

This client works on these platforms:

- Major browsers environments ([Electron](https://github.com/electron/electron), Chrome, Firefox, Safari, Opera, etc)
- [React Native](https://github.com/facebook/react-native) ([with some caveats](#react-native-compatibility))
- [Cocos Creator](http://www.cocos2d-x.org/creator)

Browser support tested with:

<a href="https://www.browserstack.com/"><img src="media/browserstack-logo.png?raw=true" width="300" /></a>

## Usage

### Connecting to server:

```ts
import * as Colyseus from "colyseus.js";

var client = new Colyseus.Client('ws://localhost:2657');
```

### Joining to a room:

```ts
var room = client.join("room_name");
room.onJoin.add(function() {
    console.log(client.id, "joined", room.name);
});
```

### Listening to room state change:

Here comes the most powerful feature of the client. You can listen to every
state update in the server-side, and bind them into client-side functions.

The first parameter is the path of the variable you want to listen to. When you
provide placeholders (such as `:number`, `:id`, `:string`) to the path, they
will populate the function with the value found on it. See examples below.

Listening to entities being added/removed from the room:

```ts
room.listen("entities/:id", (change) => {
    console.log(`new entity ${change.path.id}`, change.value);
});
```

Listening to entity attributes being added/replaced/removed:

```ts
room.listen("entities/:id/:attribute", (change) => {
    console.log(`entity ${change.path.id} changed attribute ${change.path.attribute} to ${change.value}`);
});
```

### Other room events

Room state has been updated:

```ts
room.onStateChange.add(function(state) {
  console.log(room.name, "has new state:", state)
})
```

Message broadcasted from server or directly to this client:

```ts
room.onMessage.add(function(message) {
  console.log(client.id, "received on", room.name, message)
});
```

Server error occurred:

```ts
room.onError.add(function() {
  console.log(client.id, "couldn't join", room.name)
});
```

The client left the room:

```ts
room.onLeave.add(function() {
  console.log(client.id, "left", room.name)
});
```

## React Native compatibility

This client works with React Native. You need to install some aditional
dependencies for compatibility and assign `window.localStorage` to
`AsyncStorage`.

- `npm install buffer`

```js
// App.js
import { AsyncStorage } from 'react-native';
import { Buffer } from "buffer";
window.localStorage = AsyncStorage;
global.Buffer = Buffer;
```

Another caveat is that you can only join rooms after the first connection open.

```js
var client = new Colyseus.Client('ws://localhost:2657');

client.onOpen.add(() => {
    let room = client.join("your_room");
})
```

## License

MIT<|MERGE_RESOLUTION|>--- conflicted
+++ resolved
@@ -17,13 +17,8 @@
     <img src="https://img.shields.io/discord/525739117951320081.svg?style=for-the-badge&colorB=7581dc&logo=discord&logoColor=white">
   </a>
   <h3>
-<<<<<<< HEAD
-     Multiplayer Game Client for JavaScript/TypeScript. <br /><a href="http://colyseus.io/docs/">View documentation</a>
-  </h3>
-=======
      Multiplayer Game Client for JavaScript/TypeScript. <br /><a href="https://docs.colyseus.io/client-overview/">View documentation</a>
   <h3>
->>>>>>> 6958ca73
 </div>
 
 ## Platforms
